/*
 * Copyright Hyperledger Besu Contributors.
 *
 * Licensed under the Apache License, Version 2.0 (the "License"); you may not use this file except in compliance with
 * the License. You may obtain a copy of the License at
 *
 * http://www.apache.org/licenses/LICENSE-2.0
 *
 * Unless required by applicable law or agreed to in writing, software distributed under the License is distributed on
 * an "AS IS" BASIS, WITHOUT WARRANTIES OR CONDITIONS OF ANY KIND, either express or implied. See the License for the
 * specific language governing permissions and limitations under the License.
 */

import java.security.MessageDigest

apply plugin: 'java-library'
jar {
  archiveBaseName = 'plugin-api'
  manifest {
    attributes(
      'Specification-Title': archiveBaseName,
      'Specification-Version': project.version,
      'Implementation-Title': archiveBaseName,
      'Implementation-Version': calculateVersion(),
      'Automatic-Module-Name': 'org.hyperledger.besu.plugin.api'
      )
  }
}

dependencies {
  api project(':datatypes')
  api 'org.apache.commons:commons-lang3'
  api 'io.tmio:tuweni-bytes'
  api 'io.tmio:tuweni-units'
  implementation 'com.google.guava:guava'
  implementation project(':evm')
}

configurations { testArtifacts }

class FileStateChecker extends DefaultTask {

  @Input
  Set<File> files

  @Input
  String knownHash

  @TaskAction
  def CheckState() {
    def digestor = MessageDigest.getInstance("SHA-256")

    this.files.toSorted(Comparator.comparing({it.canonicalPath})).each {
      digestor.update(it.readBytes())
    }
    def currentHash = digestor.digest().encodeBase64().toString()
    if (this.knownHash != currentHash) {
      throw new GradleException("""For the Plugin APIs the checksum of the project did not match what was expected.

If this is a deliberate change where you have thought through backwards compatibility,
then update "Expected" for "Calculated" in the appropriate build.gradle as the knownHash for this task.
Expected   : ${this.knownHash}
Calculated : ${currentHash}
""")
    }
  }
}

tasks.register('checkAPIChanges', FileStateChecker) {
  description = "Checks that the API for the Plugin-API project does not change without deliberate thought"
  files = sourceSets.main.allJava.files
<<<<<<< HEAD
  knownHash = '0Pq3WQee6HKOQG03eeIprDSwsWqDFdv3EV0ZSjzsr6Y='
=======
  knownHash = 'IGq+V3KaStHCRFkeK3KwPxJYKO4RX9YM1O4JYITk8S8='
>>>>>>> 39d7042c
}
check.dependsOn('checkAPIChanges')

publishing {
  publications {
    mavenJava(MavenPublication) {
      groupId 'org.hyperledger.besu'
      pom {
        name = 'Besu Plugins Library'
        description = 'Core Plugins Libraries for Besu'
      }
    }
  }
}<|MERGE_RESOLUTION|>--- conflicted
+++ resolved
@@ -69,11 +69,7 @@
 tasks.register('checkAPIChanges', FileStateChecker) {
   description = "Checks that the API for the Plugin-API project does not change without deliberate thought"
   files = sourceSets.main.allJava.files
-<<<<<<< HEAD
-  knownHash = '0Pq3WQee6HKOQG03eeIprDSwsWqDFdv3EV0ZSjzsr6Y='
-=======
-  knownHash = 'IGq+V3KaStHCRFkeK3KwPxJYKO4RX9YM1O4JYITk8S8='
->>>>>>> 39d7042c
+  knownHash = 't/s8Mwi8IIXYsw+iJp9pJEhsTk2Y0M2pC5PTwoVOkIg='
 }
 check.dependsOn('checkAPIChanges')
 
