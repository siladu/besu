/*
 * Copyright Hyperledger Besu Contributors.
 *
 * Licensed under the Apache License, Version 2.0 (the "License"); you may not use this file except in compliance with
 * the License. You may obtain a copy of the License at
 *
 * http://www.apache.org/licenses/LICENSE-2.0
 *
 * Unless required by applicable law or agreed to in writing, software distributed under the License is distributed on
 * an "AS IS" BASIS, WITHOUT WARRANTIES OR CONDITIONS OF ANY KIND, either express or implied. See the License for the
 * specific language governing permissions and limitations under the License.
 */

import java.security.MessageDigest

apply plugin: 'java-library'
jar {
  archiveBaseName = 'plugin-api'
  manifest {
    attributes(
      'Specification-Title': archiveBaseName,
      'Specification-Version': project.version,
      'Implementation-Title': archiveBaseName,
      'Implementation-Version': calculateVersion(),
      'Commit-Hash': getGitCommitDetails(40).hash,
      'Automatic-Module-Name': 'org.hyperledger.besu.plugin.api'
      )
  }
}

dependencies {
  api project(':datatypes')
  api 'org.apache.commons:commons-lang3'
  api 'io.tmio:tuweni-bytes'
  api 'io.tmio:tuweni-units'
  implementation 'com.google.guava:guava'
  implementation project(':evm')
  compileOnly 'io.vertx:vertx-core'
}

configurations { testArtifacts }

class FileStateChecker extends DefaultTask {

  @Input
  Set<File> files

  @Input
  String knownHash

  @TaskAction
  def CheckState() {
    def digestor = MessageDigest.getInstance("SHA-256")

    this.files.toSorted(Comparator.comparing({it.canonicalPath})).each {
      digestor.update(it.readBytes())
    }
    def currentHash = digestor.digest().encodeBase64().toString()
    if (this.knownHash != currentHash) {
      throw new GradleException("""For the Plugin APIs the checksum of the project did not match what was expected.

If this is a deliberate change where you have thought through backwards compatibility,
then update "Expected" for "Calculated" in the appropriate build.gradle as the knownHash for this task.
Expected   : ${this.knownHash}
Calculated : ${currentHash}
""")
    }
  }
}

tasks.register('checkAPIChanges', FileStateChecker) {
  description = "Checks that the API for the Plugin-API project does not change without deliberate thought"
  files = sourceSets.main.allJava.files
<<<<<<< HEAD
  knownHash = 'Z/Q7Z7j1UbctDQt6qFNykhJ0i69EpHQek7REw9FotKo='
=======
  knownHash = 'WRdnBaP05fItpWHYSFz/vBBlRWL3sLGqzR3tzd+pOkA='
>>>>>>> 111aadcb
}
check.dependsOn('checkAPIChanges')

publishing {
  publications {
    mavenJava(MavenPublication) {
      groupId 'org.hyperledger.besu'
      pom {
        name = 'Besu Plugins Library'
        description = 'Core Plugins Libraries for Besu'
      }
    }
  }
}<|MERGE_RESOLUTION|>--- conflicted
+++ resolved
@@ -71,11 +71,7 @@
 tasks.register('checkAPIChanges', FileStateChecker) {
   description = "Checks that the API for the Plugin-API project does not change without deliberate thought"
   files = sourceSets.main.allJava.files
-<<<<<<< HEAD
-  knownHash = 'Z/Q7Z7j1UbctDQt6qFNykhJ0i69EpHQek7REw9FotKo='
-=======
   knownHash = 'WRdnBaP05fItpWHYSFz/vBBlRWL3sLGqzR3tzd+pOkA='
->>>>>>> 111aadcb
 }
 check.dependsOn('checkAPIChanges')
 
