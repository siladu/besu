# Engine API

This document specifies the Engine API methods that the Consensus Layer uses to interact with the Execution Layer.

## Underlying protocol

This specification is based on [Ethereum JSON-RPC API](https://eth.wiki/json-rpc/API) and inherits the following properties of this standard:
* Supported communication protocols (HTTP and WebSocket)
* Message format and encoding notation
* [Error codes improvement proposal](https://eth.wiki/json-rpc/json-rpc-error-codes-improvement-proposal)

Client software **MUST** expose Engine API at a port independent from JSON-RPC API. The default port for the Engine API is 8550 for HTTP and 8551 for WebSocket.

<<<<<<< HEAD
## Errors
=======
## Load-balancing and advanced configurations

The Engine API supports a one-to-many Consensus Layer to Execution Layer configuration.
Intuitively this is because the Consensus Layer drives the Execution Layer and thus can drive many of them independently.

On the other hand, generic many-to-one Consensus Layer to Execution Layer configurations are not supported out-of-the-box.
The Execution Layer, by default, only supports one chain head at a time and thus has undefined behavior when multiple Consensus Layers simultaneously control the head.
The Engine API does work properly, if in such a many-to-one configuration, only one Consensus Layer instantiation is able to *write* to the Execution Layer's chain head and initiate the payload build process (i.e. call `engine_forkchoiceUpdated` ),
while other Consensus Layers can only safely insert payloads (i.e. `engine_executePayload`) and read from the Execution Layer.

## Error codes
>>>>>>> 61e63b42

The list of error codes introduced by this specification can be found below.

| Code | Message | Meaning |
| - | - | - |
| -32700 | Parse error | Invalid JSON was received by the server. |
| -32600 | Invalid Request | The JSON sent is not a valid Request object. |
| -32601 | Method not found | The method does not exist / is not available. |
| -32602 | Invalid params | Invalid method parameter(s). | 
| -32603 | Internal error | Internal JSON-RPC error. |
| -32000 | Server error | Generic client error while processing request. |
| -32001 | Unknown payload | Payload does not exist / is not available. |

Each error returns a `null` `data` value, except `-32000` which returns the `data` object with a `err` member that explains the error encountered.

For example:

```console
$ curl https://localhost:8550 \
    -X POST \
    -H "Content-Type: application/json" \
    -d '{"jsonrpc":"2.0","method":"engine_getPayload","params": ["0x1"],"id":1}'
{
  "jsonrpc": "2.0",
  "id": 1,
  "error": {
    "code": -32000,
    "message": "Server error",
    "data": {
        "err": "Database corrupted"
    }
  }
}
```

## Structures

Fields having `DATA` and `QUANTITY` types **MUST** be encoded according to the [HEX value encoding](https://eth.wiki/json-rpc/API#hex-value-encoding) section of Ethereum JSON-RPC API.

*Note:* Byte order of encoded value having `QUANTITY` type is big-endian.

### ExecutionPayload

This structure maps on the [`ExecutionPayload`](https://github.com/ethereum/consensus-specs/blob/dev/specs/merge/beacon-chain.md#ExecutionPayload) structure of the beacon chain spec. The fields are encoded as follows:
- `parentHash`: `DATA`, 32 Bytes
- `coinbase`:  `DATA`, 20 Bytes
- `stateRoot`: `DATA`, 32 Bytes
- `receiptRoot`: `DATA`, 32 Bytes
- `logsBloom`: `DATA`, 256 Bytes
- `random`: `DATA`, 32 Bytes
- `blockNumber`: `QUANTITY`, 64 Bits
- `gasLimit`: `QUANTITY`, 64 Bits
- `gasUsed`: `QUANTITY`, 64 Bits
- `timestamp`: `QUANTITY`, 64 Bits
- `extraData`: `DATA`, 0 to 32 Bytes
- `baseFeePerGas`: `QUANTITY`, 256 Bits
- `blockHash`: `DATA`, 32 Bytes
- `transactions`: `Array of DATA` - Array of transaction objects, each object is a byte list (`DATA`) representing `TransactionType || TransactionPayload` or `LegacyTransaction` as defined in [EIP-2718](https://eips.ethereum.org/EIPS/eip-2718)

### PayloadAttributes

This structure contains the attributes required to initiate a payload build process in the context of an `engine_forkchoiceUpdated` call. The fields are encoded as follows:
- `timestamp`: `QUANTITY`, 64 Bits - value for the `timestamp` field of the new payload
- `random`: `DATA`, 32 Bytes - value for the `random` field of the new payload
- `feeRecipient`: `DATA`, 20 Bytes - suggested value for the `coinbase` field of the new payload

## Core

### engine_executePayload

#### Request

* method: `engine_executePayload`
* params: 
  1. [`ExecutionPayload`](#ExecutionPayload)

#### Response

* result: `enum`, `"VALID" | "INVALID" | "SYNCING"`
* error: code and message set in case an exception happens during showing a message.

#### Specification

1. Client software **MUST** validate the payload according to the execution environment rule set with modifications to this rule set defined in the [Block Validity](https://eips.ethereum.org/EIPS/eip-3675#block-validity) section of [EIP-3675](https://eips.ethereum.org/EIPS/eip-3675#specification) and respond with the validation result.

2. Client software **MUST** discard the payload if it's deemed invalid.

3. The call **MUST** return `SYNCING` status while the sync process is in progress and thus the execution cannot yet be validated.

4. In the case when the parent block is unknown, client software **MUST** pull the block from the network and take one of the following actions depending on the parent block properties:
  - If the parent block is a PoW block as per [EIP-3675](https://eips.ethereum.org/EIPS/eip-3675#specification) definition, then all missing dependencies of the payload **MUST** be pulled from the network and validated accordingly. The call **MUST** be responded according to the validity of the payload and the chain of its ancestors.
  - If the parent block is a PoS block as per [EIP-3675](https://eips.ethereum.org/EIPS/eip-3675#specification) definition, then the call **MAY** be responded with `SYNCING` status and sync process **SHOULD** be initiated accordingly.

### engine_forkchoiceUpdated

#### Request

* method: "engine_forkchoiceUpdated"
* params: 
  1. `headBlockHash`: `DATA`, 32 Bytes - block hash of the head of the canonical chain
  2. `finalizedBlockHash`: `DATA`, 32 Bytes - block hash of the most recent finalized block
  3. `payloadAttributes`: `Object|null` - instance of [`PayloadAttributes`](#PayloadAttributes) or `null`

#### Response

* result: `enum`, `"SUCCESS" | "SYNCING"`
* error: code and message set in case an exception happens while updating the forkchoice or preparing the payload.

#### Specification

1. This method call maps on the `POS_FORKCHOICE_UPDATED` event of [EIP-3675](https://eips.ethereum.org/EIPS/eip-3675#specification) and **MUST** be processed according to the specification defined in the EIP.

2. Client software **MUST** return `SYNCING` status if the payload identified by either the `headBlockHash` or the `finalizedBlockHash` is unknown or if the sync process is in progress. In the event that either the `headBlockHash` or the `finalizedBlockHash` is unknown, the client software **SHOULD** initiate the sync process.

3. Client software **MUST** begin a payload build process building on top of `headBlockHash` if `payloadAttributes` is not `None` and the client is not `SYNCING`. The build process is specified as:
  * The payload build process **MUST** be identifid via `payloadId` where `payloadId` is defined as the first `8` bytes of the `sha256` hash of concatenation of `headBlockHash`, `payloadAttributes.timestamp`, `payloadAttributes.random`, and `payloadAttributes.feeRecipient` where `payloadAttributes.timestamp` is encoded as big-endian and padded fully to 8 bytes -- i.e. `sha256(headBlockHash + timestamp + random + feeRecipient)[0:8]`.
  * Client software **MUST** set the payload field values according to the set of parameters passed into this method with exception of the `feeRecipient`. The prepared `ExecutionPayload` **MAY** deviate the `coinbase` field value from what is specified by the `feeRecipient` parameter.
  * Client software **SHOULD** build the initial version of the payload which has an empty transaction set.
  * Client software **SHOULD** start the process of updating the payload. The strategy of this process is implementation dependent. The default strategy is to keep the transaction set up-to-date with the state of local mempool.
  * Client software **SHOULD** stop the updating process when either a call to [**`engine_getPayload`**](#engine_getPayload) with the build process's `payloadId` is made or [`SECONDS_PER_SLOT`](https://github.com/ethereum/consensus-specs/blob/dev/specs/phase0/beacon-chain.md#time-parameters-1) (currently set to 12 in the Mainnet configuration) seconds have passed since the point in time identified by the `timestamp` parameter.

4. If any of the above fails due to errors unrelated to the client software's normal `SYNCING` status, the client software **MUST** return an error.

### engine_getPayload

#### Request

* method: `engine_getPayload`
* params:
  1. `payloadId`: `DATA`, 8 bytes - Identifier of the payload build process

#### Response

* result: [`ExecutionPayload`](#ExecutionPayload)
* error: code and message set in case an exception happens while getting the payload.

#### Specification

1. Given the `payloadId` client software **MUST** return the most recent version of the payload that is available in the corresponding build process at the time of receiving the call.

2. The call **MUST** return `5: Unknown payload` error if the build process identified by the `payloadId` does not exist.

3. Client software **MAY** stop the corresponding build process after serving this call.<|MERGE_RESOLUTION|>--- conflicted
+++ resolved
@@ -11,9 +11,6 @@
 
 Client software **MUST** expose Engine API at a port independent from JSON-RPC API. The default port for the Engine API is 8550 for HTTP and 8551 for WebSocket.
 
-<<<<<<< HEAD
-## Errors
-=======
 ## Load-balancing and advanced configurations
 
 The Engine API supports a one-to-many Consensus Layer to Execution Layer configuration.
@@ -24,8 +21,7 @@
 The Engine API does work properly, if in such a many-to-one configuration, only one Consensus Layer instantiation is able to *write* to the Execution Layer's chain head and initiate the payload build process (i.e. call `engine_forkchoiceUpdated` ),
 while other Consensus Layers can only safely insert payloads (i.e. `engine_executePayload`) and read from the Execution Layer.
 
-## Error codes
->>>>>>> 61e63b42
+## Errors
 
 The list of error codes introduced by this specification can be found below.
 
