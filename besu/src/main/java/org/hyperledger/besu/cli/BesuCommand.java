--- conflicted
+++ resolved
@@ -2829,10 +2829,7 @@
         .setTxPoolImplementation(buildTransactionPoolConfiguration().getTxPoolImplementation())
         .setWorldStateUpdateMode(unstableEvmOptions.toDomainObject().worldUpdaterMode())
         .setPluginContext(this.besuPluginContext)
-<<<<<<< HEAD
         .setHistoryExpiryPruneEnabled(getDataStorageConfiguration().getHistoryExpiryPruneEnabled())
-=======
->>>>>>> 771e06c6
         .setBlobDBSettings(rocksDBPlugin.getBlobDBSettings());
 
     return builder.build();
