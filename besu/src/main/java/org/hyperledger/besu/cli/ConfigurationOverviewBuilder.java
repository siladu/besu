--- conflicted
+++ resolved
@@ -296,7 +296,8 @@
       lines.add("Experimental high spec configuration enabled");
     }
 
-<<<<<<< HEAD
+    lines.add("Using " + txPoolImplementation + " transaction pool implementation");
+    lines.add("Using " + worldStateUpdateMode + " worldstate update mode");
     if (trieLogRetentionThreshold > 0) {
       lines.add(
           "Experimental trie log pruning enabled with retention threshold: "
@@ -306,10 +307,6 @@
         lines.add("Experimental trie log pruning limit: " + trieLogPruningLimit + " blocks");
       }
     }
-=======
-    lines.add("Using " + txPoolImplementation + " transaction pool implementation");
-    lines.add("Using " + worldStateUpdateMode + " worldstate update mode");
->>>>>>> 236779d3
 
     lines.add("");
     lines.add("Host:");
