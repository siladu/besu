/*
 * Copyright Hyperledger Besu Contributors.
 *
 * Licensed under the Apache License, Version 2.0 (the "License"); you may not use this file except in compliance with
 * the License. You may obtain a copy of the License at
 *
 * http://www.apache.org/licenses/LICENSE-2.0
 *
 * Unless required by applicable law or agreed to in writing, software distributed under the License is distributed on
 * an "AS IS" BASIS, WITHOUT WARRANTIES OR CONDITIONS OF ANY KIND, either express or implied. See the License for the
 * specific language governing permissions and limitations under the License.
 *
 * SPDX-License-Identifier: Apache-2.0
 *
 */

package org.hyperledger.besu.ethereum.bonsai;

import static org.hyperledger.besu.ethereum.bonsai.cache.CachedWorldStorageManager.RETAINED_LAYERS;

import org.hyperledger.besu.datatypes.Address;
import org.hyperledger.besu.datatypes.Hash;
import org.hyperledger.besu.ethereum.bonsai.cache.CachedMerkleTrieLoader;
import org.hyperledger.besu.ethereum.bonsai.cache.CachedWorldStorageManager;
import org.hyperledger.besu.ethereum.bonsai.storage.BonsaiWorldStateKeyValueStorage;
import org.hyperledger.besu.ethereum.bonsai.trielog.TrieLogManager;
import org.hyperledger.besu.ethereum.bonsai.trielog.TrieLogPruner;
import org.hyperledger.besu.ethereum.bonsai.worldview.BonsaiWorldState;
import org.hyperledger.besu.ethereum.bonsai.worldview.BonsaiWorldStateUpdateAccumulator;
import org.hyperledger.besu.ethereum.chain.Blockchain;
import org.hyperledger.besu.ethereum.core.BlockHeader;
import org.hyperledger.besu.ethereum.core.MutableWorldState;
import org.hyperledger.besu.ethereum.proof.WorldStateProof;
import org.hyperledger.besu.ethereum.proof.WorldStateProofProvider;
import org.hyperledger.besu.ethereum.rlp.RLP;
import org.hyperledger.besu.ethereum.trie.MerkleTrieException;
import org.hyperledger.besu.ethereum.trie.patricia.StoredMerklePatriciaTrie;
import org.hyperledger.besu.ethereum.worldstate.StateTrieAccountValue;
import org.hyperledger.besu.ethereum.worldstate.WorldStateArchive;
import org.hyperledger.besu.evm.internal.EvmConfiguration;
import org.hyperledger.besu.evm.worldstate.WorldState;
import org.hyperledger.besu.metrics.ObservableMetricsSystem;
import org.hyperledger.besu.plugin.BesuContext;
import org.hyperledger.besu.plugin.services.trielogs.TrieLog;

import java.util.ArrayList;
import java.util.HashSet;
import java.util.List;
import java.util.Optional;
import java.util.Set;
import java.util.function.Function;

import com.google.common.annotations.VisibleForTesting;
import org.apache.tuweni.bytes.Bytes;
import org.apache.tuweni.units.bigints.UInt256;
import org.slf4j.Logger;
import org.slf4j.LoggerFactory;

public class BonsaiWorldStateProvider implements WorldStateArchive {

  private static final Logger LOG = LoggerFactory.getLogger(BonsaiWorldStateProvider.class);

  private final Blockchain blockchain;

  private final CachedWorldStorageManager cachedWorldStorageManager;
  private final TrieLogManager trieLogManager;
  private final BonsaiWorldState persistedState;
  private final BonsaiWorldStateKeyValueStorage worldStateStorage;
  private final CachedMerkleTrieLoader cachedMerkleTrieLoader;

  public BonsaiWorldStateProvider(
      final BonsaiWorldStateKeyValueStorage worldStateStorage,
      final Blockchain blockchain,
      final Optional<Long> maxLayersToLoad,
      final CachedMerkleTrieLoader cachedMerkleTrieLoader,
      final ObservableMetricsSystem metricsSystem,
      final BesuContext pluginContext,
<<<<<<< HEAD
      final TrieLogPruner trieLogPruner) {
=======
      final EvmConfiguration evmConfiguration) {
>>>>>>> 236779d3

    this.cachedWorldStorageManager =
        new CachedWorldStorageManager(this, worldStateStorage, metricsSystem);
    // TODO: de-dup constructors
    this.trieLogManager =
        new TrieLogManager(
            blockchain,
            worldStateStorage,
            maxLayersToLoad.orElse(RETAINED_LAYERS),
            pluginContext,
            trieLogPruner);
    this.blockchain = blockchain;
    this.worldStateStorage = worldStateStorage;
    this.cachedMerkleTrieLoader = cachedMerkleTrieLoader;
    this.persistedState = new BonsaiWorldState(this, worldStateStorage, evmConfiguration);
    blockchain
        .getBlockHeader(persistedState.getWorldStateBlockHash())
        .ifPresent(
            blockHeader ->
                this.cachedWorldStorageManager.addCachedLayer(
                    blockHeader, persistedState.getWorldStateRootHash(), persistedState));
  }

  @VisibleForTesting
  BonsaiWorldStateProvider(
      final CachedWorldStorageManager cachedWorldStorageManager,
      final TrieLogManager trieLogManager,
      final BonsaiWorldStateKeyValueStorage worldStateStorage,
      final Blockchain blockchain,
      final CachedMerkleTrieLoader cachedMerkleTrieLoader,
      final EvmConfiguration evmConfiguration) {
    this.cachedWorldStorageManager = cachedWorldStorageManager;
    this.trieLogManager = trieLogManager;
    this.blockchain = blockchain;
    this.worldStateStorage = worldStateStorage;
    this.persistedState = new BonsaiWorldState(this, worldStateStorage, evmConfiguration);
    this.cachedMerkleTrieLoader = cachedMerkleTrieLoader;
    blockchain
        .getBlockHeader(persistedState.getWorldStateBlockHash())
        .ifPresent(
            blockHeader ->
                this.cachedWorldStorageManager.addCachedLayer(
                    blockHeader, persistedState.getWorldStateRootHash(), persistedState));
  }

  @Override
  public Optional<WorldState> get(final Hash rootHash, final Hash blockHash) {
    return cachedWorldStorageManager
        .getWorldState(blockHash)
        .or(
            () -> {
              if (blockHash.equals(persistedState.blockHash())) {
                return Optional.of(persistedState);
              } else {
                return Optional.empty();
              }
            })
        .map(WorldState.class::cast);
  }

  @Override
  public boolean isWorldStateAvailable(final Hash rootHash, final Hash blockHash) {
    return cachedWorldStorageManager.containWorldStateStorage(blockHash)
        || persistedState.blockHash().equals(blockHash)
        || worldStateStorage.isWorldStateAvailable(rootHash, blockHash);
  }

  @Override
  public Optional<MutableWorldState> getMutable(
      final BlockHeader blockHeader, final boolean shouldPersistState) {
    if (shouldPersistState) {
      return getMutable(blockHeader.getStateRoot(), blockHeader.getHash());
    } else {
      final BlockHeader chainHeadBlockHeader = blockchain.getChainHeadHeader();
      if (chainHeadBlockHeader.getNumber() - blockHeader.getNumber()
          >= trieLogManager.getMaxLayersToLoad()) {
        LOG.warn(
            "Exceeded the limit of back layers that can be loaded ({})",
            trieLogManager.getMaxLayersToLoad());
        return Optional.empty();
      }
      return cachedWorldStorageManager
          .getWorldState(blockHeader.getHash())
          .or(() -> cachedWorldStorageManager.getNearestWorldState(blockHeader))
          .or(() -> cachedWorldStorageManager.getHeadWorldState(blockchain::getBlockHeader))
          .flatMap(
              bonsaiWorldState ->
                  rollMutableStateToBlockHash(bonsaiWorldState, blockHeader.getHash()))
          .map(MutableWorldState::freeze);
    }
  }

  @Override
  public synchronized Optional<MutableWorldState> getMutable(
      final Hash rootHash, final Hash blockHash) {
    return rollMutableStateToBlockHash(persistedState, blockHash);
  }

  Optional<MutableWorldState> rollMutableStateToBlockHash(
      final BonsaiWorldState mutableState, final Hash blockHash) {
    if (blockHash.equals(mutableState.blockHash())) {
      return Optional.of(mutableState);
    } else {
      try {

        final Optional<BlockHeader> maybePersistedHeader =
            blockchain.getBlockHeader(mutableState.blockHash()).map(BlockHeader.class::cast);

        final List<TrieLog> rollBacks = new ArrayList<>();
        final List<TrieLog> rollForwards = new ArrayList<>();
        if (maybePersistedHeader.isEmpty()) {
          trieLogManager.getTrieLogLayer(mutableState.blockHash()).ifPresent(rollBacks::add);
        } else {
          BlockHeader targetHeader = blockchain.getBlockHeader(blockHash).get();
          BlockHeader persistedHeader = maybePersistedHeader.get();
          // roll back from persisted to even with target
          Hash persistedBlockHash = persistedHeader.getBlockHash();
          while (persistedHeader.getNumber() > targetHeader.getNumber()) {
            LOG.debug("Rollback {}", persistedBlockHash);
            rollBacks.add(trieLogManager.getTrieLogLayer(persistedBlockHash).get());
            persistedHeader = blockchain.getBlockHeader(persistedHeader.getParentHash()).get();
            persistedBlockHash = persistedHeader.getBlockHash();
          }
          // roll forward to target
          Hash targetBlockHash = targetHeader.getBlockHash();
          while (persistedHeader.getNumber() < targetHeader.getNumber()) {
            LOG.debug("Rollforward {}", targetBlockHash);
            rollForwards.add(trieLogManager.getTrieLogLayer(targetBlockHash).get());
            targetHeader = blockchain.getBlockHeader(targetHeader.getParentHash()).get();
            targetBlockHash = targetHeader.getBlockHash();
          }

          // roll back in tandem until we hit a shared state
          while (!persistedBlockHash.equals(targetBlockHash)) {
            LOG.debug("Paired Rollback {}", persistedBlockHash);
            LOG.debug("Paired Rollforward {}", targetBlockHash);
            rollForwards.add(trieLogManager.getTrieLogLayer(targetBlockHash).get());
            targetHeader = blockchain.getBlockHeader(targetHeader.getParentHash()).get();

            rollBacks.add(trieLogManager.getTrieLogLayer(persistedBlockHash).get());
            persistedHeader = blockchain.getBlockHeader(persistedHeader.getParentHash()).get();

            targetBlockHash = targetHeader.getBlockHash();
            persistedBlockHash = persistedHeader.getBlockHash();
          }
        }

        // attempt the state rolling
        final BonsaiWorldStateUpdateAccumulator bonsaiUpdater =
            (BonsaiWorldStateUpdateAccumulator) mutableState.updater();
        try {
          for (final TrieLog rollBack : rollBacks) {
            LOG.debug("Attempting Rollback of {}", rollBack.getBlockHash());
            bonsaiUpdater.rollBack(rollBack);
          }
          for (int i = rollForwards.size() - 1; i >= 0; i--) {
            final var forward = rollForwards.get(i);
            LOG.debug("Attempting Rollforward of {}", rollForwards.get(i).getBlockHash());
            bonsaiUpdater.rollForward(forward);
          }
          bonsaiUpdater.commit();

          mutableState.persist(blockchain.getBlockHeader(blockHash).get());

          LOG.debug(
              "Archive rolling finished, {} now at {}",
              mutableState.getWorldStateStorage().getClass().getSimpleName(),
              blockHash);
          return Optional.of(mutableState);
        } catch (final MerkleTrieException re) {
          // need to throw to trigger the heal
          throw re;
        } catch (final Exception e) {
          // if we fail we must clean up the updater
          bonsaiUpdater.reset();
          LOG.debug(
              "State rolling failed on "
                  + mutableState.getWorldStateStorage().getClass().getSimpleName()
                  + " for block hash "
                  + blockHash,
              e);

          return Optional.empty();
        }
      } catch (final RuntimeException re) {
        LOG.info("Archive rolling failed for block hash " + blockHash, re);
        if (re instanceof MerkleTrieException) {
          // need to throw to trigger the heal
          throw re;
        }
        throw new MerkleTrieException(
            "invalid", Optional.of(Address.ZERO), Hash.EMPTY, Bytes.EMPTY);
      }
    }
  }

  public CachedMerkleTrieLoader getCachedMerkleTrieLoader() {
    return cachedMerkleTrieLoader;
  }

  @Override
  public MutableWorldState getMutable() {
    return persistedState;
  }

  /**
   * Prepares the state healing process for a given address and location. It prepares the state
   * healing, including retrieving data from storage, identifying invalid slots or nodes, removing
   * account and slot from the state trie, and committing the changes. Finally, it downgrades the
   * world state storage to partial flat database mode.
   */
  public void prepareStateHealing(final Address address, final Bytes location) {
    final Set<Bytes> keysToDelete = new HashSet<>();
    final BonsaiWorldStateKeyValueStorage.BonsaiUpdater updater = worldStateStorage.updater();
    final Hash accountHash = address.addressHash();
    final StoredMerklePatriciaTrie<Bytes, Bytes> accountTrie =
        new StoredMerklePatriciaTrie<>(
            (l, h) -> {
              final Optional<Bytes> node = worldStateStorage.getAccountStateTrieNode(l, h);
              if (node.isPresent()) {
                keysToDelete.add(l);
              }
              return node;
            },
            persistedState.getWorldStateRootHash(),
            Function.identity(),
            Function.identity());
    try {
      accountTrie
          .get(accountHash)
          .map(RLP::input)
          .map(StateTrieAccountValue::readFrom)
          .ifPresent(
              account -> {
                final StoredMerklePatriciaTrie<Bytes, Bytes> storageTrie =
                    new StoredMerklePatriciaTrie<>(
                        (l, h) -> {
                          Optional<Bytes> node =
                              worldStateStorage.getAccountStorageTrieNode(accountHash, l, h);
                          if (node.isPresent()) {
                            keysToDelete.add(Bytes.concatenate(accountHash, l));
                          }
                          return node;
                        },
                        account.getStorageRoot(),
                        Function.identity(),
                        Function.identity());
                try {
                  storageTrie.getPath(location);
                } catch (Exception eA) {
                  LOG.warn("Invalid slot found for account {} at location {}", address, location);
                  // ignore
                }
              });
    } catch (Exception eA) {
      LOG.warn("Invalid node for account {} at location {}", address, location);
      // ignore
    }
    keysToDelete.forEach(bytes -> updater.removeAccountStateTrieNode(bytes, null));
    updater.commit();

    worldStateStorage.downgradeToPartialFlatDbMode();
  }

  public TrieLogManager getTrieLogManager() {
    return trieLogManager;
  }

  public CachedWorldStorageManager getCachedWorldStorageManager() {
    return cachedWorldStorageManager;
  }

  @Override
  public void resetArchiveStateTo(final BlockHeader blockHeader) {
    persistedState.resetWorldStateTo(blockHeader);
    this.cachedWorldStorageManager.reset();
    this.cachedWorldStorageManager.addCachedLayer(
        blockHeader, persistedState.getWorldStateRootHash(), persistedState);
  }

  @Override
  public <U> Optional<U> getAccountProof(
      final BlockHeader blockHeader,
      final Address accountAddress,
      final List<UInt256> accountStorageKeys,
      final Function<Optional<WorldStateProof>, ? extends Optional<U>> mapper) {
    try (BonsaiWorldState ws = (BonsaiWorldState) getMutable(blockHeader, false).orElse(null)) {
      if (ws != null) {
        final WorldStateProofProvider worldStateProofProvider =
            new WorldStateProofProvider(ws.getWorldStateStorage());
        return mapper.apply(
            worldStateProofProvider.getAccountProof(
                ws.getWorldStateRootHash(), accountAddress, accountStorageKeys));
      }
    } catch (Exception ex) {
      LOG.error("failed proof query for " + blockHeader.getBlockHash().toShortHexString(), ex);
    }
    return Optional.empty();
  }

  @Override
  public Optional<Bytes> getNodeData(final Hash hash) {
    return Optional.empty();
  }

  @Override
  public void close() {
    try {
      worldStateStorage.close();
    } catch (Exception e) {
      // no op
    }
  }
}<|MERGE_RESOLUTION|>--- conflicted
+++ resolved
@@ -75,11 +75,8 @@
       final CachedMerkleTrieLoader cachedMerkleTrieLoader,
       final ObservableMetricsSystem metricsSystem,
       final BesuContext pluginContext,
-<<<<<<< HEAD
+      final EvmConfiguration evmConfiguration,
       final TrieLogPruner trieLogPruner) {
-=======
-      final EvmConfiguration evmConfiguration) {
->>>>>>> 236779d3
 
     this.cachedWorldStorageManager =
         new CachedWorldStorageManager(this, worldStateStorage, metricsSystem);
